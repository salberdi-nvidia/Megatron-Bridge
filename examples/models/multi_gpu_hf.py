--- conflicted
+++ resolved
@@ -94,7 +94,7 @@
         model_provider.pipeline_model_parallel_size = pp
         model_provider.expert_model_parallel_size = ep
         model_provider.initialize_model_parallel(seed=0)
-        megatron_model = model_provider(wrap_with_ddp=False)
+        megatron_model = model_provider.provide_distributed_model(wrap_with_ddp=False)
 
     # Now we can check for rank
     is_rank_0 = torch.distributed.get_rank() == 0
@@ -108,12 +108,6 @@
         table.add_column("Device")
         table.add_column("Matches Original", justify="center")
 
-<<<<<<< HEAD
-    megatron_model = model_provider.provide_distributed_model(wrap_with_ddp=False)
-
-    # Debug: Print model info
-=======
->>>>>>> 3f7f786d
     if is_rank_0:
         console.print(f"[yellow]Tensor parallel size: {model_provider.tensor_model_parallel_size}[/yellow]")
         console.print(f"[yellow]Pipeline parallel size: {model_provider.pipeline_model_parallel_size}[/yellow]")
