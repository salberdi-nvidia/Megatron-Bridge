# Copyright (c) 2025, NVIDIA CORPORATION.  All rights reserved.
#
# Licensed under the Apache License, Version 2.0 (the "License");
# you may not use this file except in compliance with the License.
# You may obtain a copy of the License at
#
#     http://www.apache.org/licenses/LICENSE-2.0
#
# Unless required by applicable law or agreed to in writing, software
# distributed under the License is distributed on an "AS IS" BASIS,
# WITHOUT WARRANTIES OR CONDITIONS OF ANY KIND, either express or implied.
# See the License for the specific language governing permissions and
# limitations under the License.

import abc
import logging
import re
from dataclasses import dataclass
from typing import (
    Callable,
    Generic,
    Iterable,
    List,
    Mapping,
    NamedTuple,
    Optional,
    Type,
    TypeVar,
    Union,
)

import torch
from megatron.core import parallel_state
from megatron.core.transformer.module import MegatronModule
from megatron.core.transformer.transformer_config import TransformerConfig
from megatron.core.utils import (
    get_pg_size,
)
from rich.progress import BarColumn, Progress, TextColumn, TimeRemainingColumn
from transformers.modeling_utils import PreTrainedModel

from megatron.bridge.models.conversion.mapping_registry import MegatronMappingRegistry
from megatron.bridge.models.conversion.param_mapping import MegatronParamMapping
from megatron.bridge.models.conversion.utils import extract_sort_key, get_module_and_param_from_name
from megatron.bridge.models.decorators.dispatch import dispatch
from megatron.bridge.models.model_provider import ModelProviderMixin
from megatron.bridge.utils.common_utils import unwrap_model, print_rank_0

logger = logging.getLogger(__name__)

MappingT = TypeVar("MappingT", bound=MegatronParamMapping)
HFPreTrained = TypeVar("HFPreTrained")
ModelProviderTarget = TypeVar("ModelProviderTarget", bound=ModelProviderMixin)
MegatronModel = TypeVar("MegatronModel", bound=MegatronModule)
_BridgeImplClass = TypeVar("_BridgeImplClass", bound="MegatronModelBridge")


class MegatronWeightTuple(NamedTuple):
    """Tuple representing a Megatron model weight with its metadata."""

    param_name: str
    weight: torch.Tensor
    vp_stage: int


class HFWeightTuple(NamedTuple):
    """Tuple representing a HuggingFace model weight with its metadata."""

    param_name: str
    weight: torch.Tensor


@dataclass(frozen=True)
class WeightConversionTask(Generic[MappingT]):
    """A unified task for converting weights between HuggingFace and Megatron formats.

    This class combines both HF->Megatron and Megatron->HF conversion tasks since they
    have different method names (hf_to_megatron vs megatron_to_hf) and can coexist safely.

    The task encapsulates all information needed for weight conversion in either direction,
    with different fields being relevant depending on the conversion type.

    Attributes:
        param_name (str): *unwrapped, local* parameter name (no ``module.`` prefixes).
        mapping (MappingT): Concrete :pyclass:`MegatronParamMapping` instance responsible
            for weight transformation and distribution.

        pp_rank (Optional[int]): Pipeline-parallel rank that owns the parameter (required for saves).
        vp_stage (Optional[int]): Virtual-pipeline stage index (required for loads).
        megatron_module (Optional[torch.nn.Module]): Reference to the Megatron model or
            sub-module that owns the parameter (required for loads).
        param_weight (Optional[torch.Tensor]): The actual parameter tensor that will
            receive the converted weight (required for loads).

    """

    param_name: str
    mapping: MappingT
    pp_rank: Optional[int] = None
    vp_stage: Optional[int] = None
    megatron_module: Optional[torch.nn.Module] = None
    param_weight: Optional[torch.Tensor] = None


def _megatron_local_name_to_global(
    models: MegatronModule | List[MegatronModule],
    config: TransformerConfig,
    param_name: str,
    vp_stage: Optional[int] = None,
) -> str:
    """Adjust layer number and expert number from local to global numbering."""
    # PP
    pp_group = parallel_state.get_pipeline_model_parallel_group()
    if "layers." in param_name and get_pg_size(pp_group) > 1:
        match = re.match(r"^(.+?\.layers\.\d+)", param_name)
        assert match is not None
        layer_prefix = match.group(1)
        _, layer_module = get_module_and_param_from_name(models=models, param_name=layer_prefix, vp_stage=vp_stage)

        local_layer_number = int(param_name.split("layers.")[1].split(".")[0])
        global_layer_number = layer_module.layer_number - 1
        param_name = param_name.replace(
            f"layers.{local_layer_number}.",
            f"layers.{global_layer_number}.",
        )

    # EP
    ep_group = parallel_state.get_expert_model_parallel_group()
    if ".mlp.experts.linear_fc" in param_name and get_pg_size(ep_group) > 1:
        num_experts = config.num_moe_experts
        num_experts_per_rank = num_experts // ep_group.size()
        # Handle weight and bias parameters separately
        if ".weight" in param_name:
            local_expert_number = int(param_name.split(".weight")[-1])
            global_expert_number = num_experts_per_rank * ep_group.rank() + local_expert_number
            param_name = param_name.replace(
                f".weight{local_expert_number}",
                f".weight{global_expert_number}",
            )
        elif ".bias" in param_name:
            local_expert_number = int(param_name.split(".bias")[-1])
            global_expert_number = num_experts_per_rank * ep_group.rank() + local_expert_number
            param_name = param_name.replace(
                f".bias{local_expert_number}",
                f".bias{global_expert_number}",
            )
    return param_name


class MegatronModelBridge(Generic[HFPreTrained, ModelProviderTarget, MegatronModel]):
    """
    High-level orchestrator for HuggingFace ↔ Megatron model conversions.

    This abstract base class provides the framework for converting models between
    HuggingFace and Megatron formats. It acts as an orchestrator that coordinates
    the conversion process without directly handling the complex details of
    tensor parallelism or weight transformations.

    The bridge pattern separates concerns:
    - MegatronModelBridge: Orchestrates the overall conversion process
    - MegatronMappingRegistry: Manages parameter name mappings
    - MegatronParamMapping: Handles actual weight transformations and distribution

    Key responsibilities:
    1. Build conversion tasks that map each parameter to its appropriate bridge
    2. Execute tasks with proper error handling and progress tracking
    3. Provide utilities for configuration translation
    4. Handle virtual pipeline parallelism (VP) complexities

    To implement a bridge for a new model architecture:

    1. Create a subclass decorated with @MegatronModelBridge.register_bridge:

        .. code-block:: python

            @MegatronModelBridge.register_bridge(source=LlamaForCausalLM, target=GPTModel)
            class MegatronCausalLlamaBridge(MegatronModelBridge):
                pass

    2. Implement provider_bridge to create Megatron configurations:

        .. code-block:: python

            def provider_bridge(self, hf_pretrained) -> LlamaModelProvider:
                return LlamaModelProvider(
                    num_layers=hf_pretrained.config.num_hidden_layers,
                    hidden_size=hf_pretrained.config.hidden_size,
                    ...
                )

    3. Implement mapping_registry to define weight mappings:

        .. code-block:: python

            def mapping_registry(self) -> MegatronMappingRegistry:
                return MegatronMappingRegistry(
                    AutoMapping(
                        megatron_param="embedding.word_embeddings.weight",
                        hf_param="model.embed_tokens.weight"
                    ),
                    ...
                )

    Example:
        .. code-block:: python

            # The bridge is typically not instantiated directly
            # Instead, use AutoBridge or AutoBridge which handle this
            bridge = AutoBridge.from_hf_pretrained("meta-llama/Llama-3-8B")
            provider = bridge.to_megatron_provider()

    Note:
        This class uses generic type parameters to ensure type safety:
        - HFPreTrained: The HuggingFace model type
        - ModelProviderTarget: The Megatron model provider type
        - MegatronModel: The Megatron model type
    """

    @abc.abstractmethod
    def provider_bridge(self, hf_pretrained: HFPreTrained) -> ModelProviderTarget:
        """Create a Megatron model provider from HuggingFace configuration.

        This abstract method must be implemented by subclasses to translate
        HuggingFace model configurations into Megatron model provider instances.
        The provider contains all necessary configuration for creating Megatron models.

        Args:
            hf_pretrained (HFPreTrained): HuggingFace model or configuration
                containing the source model's architecture details.

        Returns:
            ModelProviderTarget: A configured model provider instance (e.g.,
                GPTModelProvider, LlamaModelProvider) ready to create Megatron
                models.

        Example:
            .. code-block:: python

                def provider_bridge(self, hf_pretrained):
                    return LlamaModelProvider(
                        num_layers=hf_pretrained.config.num_hidden_layers,
                        hidden_size=hf_pretrained.config.hidden_size,
                        num_attention_heads=hf_pretrained.config.num_attention_heads,
                        ffn_hidden_size=hf_pretrained.config.intermediate_size,
                        # ... other configuration mappings
                    )
        """
        raise NotImplementedError("Subclass must implement bridge method")

    @abc.abstractmethod
    def mapping_registry(self) -> MegatronMappingRegistry:
        """Define weight mappings between HuggingFace and Megatron formats.

        This abstract method must be implemented by subclasses to specify how
        parameters map between the two formats. The returned MegatronMappingRegistry
        contains all param mappings needed for the model architecture.

        Returns:
            MegatronMappingRegistry: MegatronMappingRegistry containing all weight
                mapping definitions.

        Example:
            .. code-block:: python

                def mapping_registry(self):
                    return MegatronMappingRegistry(
                        AutoMapping(
                            megatron_param="embedding.word_embeddings.weight",
                            hf_param="model.embed_tokens.weight"
                        ),
                        QKVMapping(
                            megatron_param="decoder.layers.*.self_attention.linear_qkv.weight",
                            q="model.layers.*.self_attn.q_proj.weight",
                            k="model.layers.*.self_attn.k_proj.weight",
                            v="model.layers.*.self_attn.v_proj.weight"
                        ),
                        # ... more param mappings
                    )
        """
        raise NotImplementedError("Subclass must implement mapping_registry method")

    def _megatron_global_param_names_all_pp_ranks(
        self, megatron_model: Union[MegatronModel, List[MegatronModel]]
    ) -> List[str]:
        """Get all parameter names across all pipeline parallel ranks."""
        # Cache the result after first call
        if hasattr(self, "_cached_param_names"):
            return self._cached_param_names

        # Compute the result
        pp_group = parallel_state.get_pipeline_model_parallel_group()
        model_config = unwrap_model(megatron_model)[0].config
        global_param_names = []

        # Ensure megatron_model is a list for consistent handling
        models_list = megatron_model if isinstance(megatron_model, list) else [megatron_model]

        for vp_stage, model in enumerate(models_list):
            for local_param_name, _ in model.named_parameters():
                local_param_name = self._unwrap_name(local_param_name)
                global_param_name = _megatron_local_name_to_global(
                    models_list, model_config, local_param_name, vp_stage
                )
                global_param_names.append(global_param_name)

            # Process state_dict for expert_bias parameters for this specific model and vp_stage
            for local_param_name in model.state_dict().keys():
                if "_extra_state" not in local_param_name and "expert_bias" in local_param_name:
                    local_param_name = self._unwrap_name(local_param_name)
                    global_param_name = _megatron_local_name_to_global(
                        models_list, model_config, local_param_name, vp_stage
                    )
                    global_param_names.append(global_param_name)

        gathered_global_param_names = [None] * pp_group.size()
        torch.distributed.all_gather_object(gathered_global_param_names, global_param_names, group=pp_group)

        # flatten the list, sort it and remove duplicates
        # the order matters here, casually re-order will cause a hang.
        # e.g. decoder.layers.0.mlp.experts.linear_fc1.weight100
        flattened_names = list(set(sum(gathered_global_param_names, [])))

        gathered_global_param_names = sorted(flattened_names, key=extract_sort_key)

        # Cache the result
        self._cached_param_names = gathered_global_param_names

        return self._cached_param_names

    def _with_progress_tracking(self, tasks, description: str, show_progress: bool = True):
        """Helper method to wrap an iterable with progress tracking.

        Args:
            tasks: Iterable of tasks to process
            description: Description for the progress bar
            show_progress: Whether to show progress (defaults to True)

        Yields:
            Items from the tasks iterable while updating progress
        """
        is_main_rank = not torch.distributed.is_initialized() or torch.distributed.get_rank() == 0
        bridge_name = self.__class__.__name__

        with Progress(
            TextColumn("[progress.description]{task.description}"),
            BarColumn(),
            TextColumn("[progress.percentage]{task.percentage:>3.0f}%"),
            TimeRemainingColumn(),
            TextColumn("({task.completed}/{task.total})"),
            TextColumn("{task.fields[bridge]}"),
            disable=not (is_main_rank and show_progress),
        ) as progress:
            task_id = progress.add_task(description, total=len(tasks), bridge=bridge_name)

            for task in tasks:
                yield task
                progress.update(task_id, advance=1)

    def load_weights_hf_to_megatron(
        self, hf_pretrained: HFPreTrained, megatron_model: Union[MegatronModel, List[MegatronModel]]
    ) -> List[MegatronModel]:
        """Load HuggingFace weights into Megatron models.

        This method orchestrates the complete weight loading process from HuggingFace
        format to Megatron's distributed format. It builds a conversion task and
        executes it with proper progress tracking and error handling.

        The actual weight transformations and distribution are delegated to the
        appropriate MegatronParamMapping instances based on the state mappings.

        Args:
            hf_pretrained (HFPreTrained): HuggingFace model or state source containing the
                weights to load.
            megatron_model (Union[MegatronModel, List[MegatronModel]]): Megatron model instance
                or list of model instances (one per virtual pipeline stage).

        Returns:
            List[MegatronModel]: The input megatron_model as a list with loaded weights.

        Process:
        1. Build a task mapping each Megatron parameter to its source
        2. For each parameter in the task:
            - Fetch source weights from HuggingFace state
            - Apply format transformation via the param mapping
            - Distribute to appropriate TP/PP ranks
            - Copy into the Megatron parameter

        Example:
            .. code-block:: python

                hf_model = PreTrainedCausalLM.from_pretrained("gpt2")
                megatron_model = create_megatron_model()  # Single model or list
                bridge.load_weights_hf_to_megatron(hf_model, megatron_model)

        Note:
            Progress is shown only on rank 0 to avoid cluttered output in
            distributed environments.

        Raises:
            ValueError: If hf_pretrained doesn't have state attribute or if weight shapes don't match.
            AttributeError: If required HF weights are missing.
        """
        if not isinstance(megatron_model, list):
            megatron_model = [megatron_model]

        hf_to_megatron_tasks = self._build_conversion_tasks(hf_pretrained, megatron_model)
        hf_state_dict: Mapping[str, torch.Tensor] = hf_pretrained.state if hasattr(hf_pretrained, "state") else {}

        description = f"Loading from {hf_pretrained.model_name_or_path}"
        for task in self._with_progress_tracking(hf_to_megatron_tasks, description):
            if task.megatron_module is None:
                continue
            # 1) Fetch source tensor(s) from HF state dict
            if isinstance(task.mapping.hf_param, str):
                hf_weights = hf_state_dict[task.mapping.hf_param]
            else:
                hf_weights = {k: hf_state_dict[v] for k, v in task.mapping.hf_param.items()}

            # 2) Delegate conversion & distribution to the bridge
            converted_weights = task.mapping.hf_to_megatron(hf_weights, task.megatron_module)

            # 3) Copy into Megatron param if this rank received a shard
            if converted_weights is not None:
                # Assert that param_weight is not None for HF->Megatron tasks
                assert task.param_weight is not None, "param_weight is required for HF->Megatron conversion"

                # Check shape compatibility before copying
                if converted_weights.shape != task.param_weight.shape:
                    raise ValueError(
                        f"Shape mismatch for megatron param {task.mapping.megatron_param}:\n"
                        f"  Expected shape: {task.param_weight.shape}\n"
                        f"  Got shape: {converted_weights.shape}\n"
                        f"  Bridge type: {type(task.mapping).__name__}\n"
                        f"  HF mapping: {task.mapping.hf_param}"
                    )
                task.param_weight.data.copy_(converted_weights)

        self._broadcast_shared_embeddings(megatron_model)
        return megatron_model

    def stream_weights_hf_to_megatron(
        self, hf_pretrained: HFPreTrained, megatron_model: Union[MegatronModel, List[MegatronModel]]
    ) -> Iterable[MegatronWeightTuple]:
        """Generator variant of load_weights_hf_to_megatron for streaming weight conversion.

        This method provides a memory-efficient way to convert weights by yielding
        them one at a time instead of loading all at once. Useful for processing
        very large models or when implementing custom weight handling logic.

        Args:
            hf_pretrained (HFPreTrained): HuggingFace model or state source containing
                the weights.
            megatron_model (Union[MegatronModel, List[MegatronModel]]): Megatron model instance
                or list of model instances to extract configuration from.

        Yields:
            MegatronWeightTuple: Named tuples containing:
                - vp_stage: Index of the model in megatron_model list
                - param_name: Name of the parameter
                - weight: Transformed weight tensor for this rank

        Example:
            .. code-block:: python

                # Process weights one by one
                for weight_tuple in bridge.stream_weights_hf_to_megatron(hf_model, megatron_model):
                    print(f"Processing {weight_tuple.param_name}: {weight_tuple.weight.shape}")
                    # Custom processing logic here

        Note:
            Only yields weights that belong to the current rank after TP/PP distribution.

        Raises:
            ValueError: If input parameters are invalid.
        """

        if not isinstance(megatron_model, list):
            megatron_model = [megatron_model]

        for task in self._build_conversion_tasks(hf_pretrained, megatron_model):
            if task.megatron_module is None:
                continue
            hf_state_dict: Mapping[str, torch.Tensor] = hf_pretrained.state
            if isinstance(task.mapping.hf_param, str):
                hf_weights = hf_state_dict[task.mapping.hf_param]
            else:
                hf_weights = {k: hf_state_dict[v] for k, v in task.mapping.hf_param.items()}

            converted_weights = task.mapping.hf_to_megatron(hf_weights, task.megatron_module)
            if converted_weights is not None:
                # Assert that vp_stage is not None for HF->Megatron tasks
                yield MegatronWeightTuple(task.param_name, converted_weights, task.vp_stage)

    def stream_weights_megatron_to_hf(
        self,
        megatron_model: Union[MegatronModel, List[MegatronModel]],
        hf_pretrained: HFPreTrained,
        cpu: bool = True,
        show_progress: bool = True,
    ) -> Iterable[HFWeightTuple]:
        """Export Megatron weights to HuggingFace format.

        This method orchestrates the conversion of weights from Megatron's distributed
        format back to HuggingFace format. It handles gathering from tensor parallel
        ranks, broadcasting across pipeline parallel ranks, and format conversions.
        All ranks receive the full tensors.

        The export order is determined automatically:
        - First tries safetensors order (if key_to_filename_map is available)
        - Falls back to HuggingFace state dict order

        Args:
            megatron_model (Union[MegatronModel, List[MegatronModel]]): Megatron model instance
                or list of model instances (one per virtual pipeline stage).
            hf_pretrained (HFPreTrained): HuggingFace model/config for metadata
                and mapping info.
            cpu (bool, optional): Whether to move tensors to CPU before yielding.
                Defaults to True.
            show_progress (bool, optional): Display progress bar during export.
                Defaults to True.

        Yields:
            HFWeightTuple: Named tuples of (param_name, weight_tensor) in HF format.

        Example:
            .. code-block:: python

                # Export weights
                for name, weight in bridge.stream_weights_megatron_to_hf(megatron_model, hf_config):
                    print(f"Exported {name}: {weight.shape}")

        Raises:
            ValueError: If input parameters are invalid.

        Note:
            All ranks yield the full tensors after gathering from distributed format.
        """

        if not isinstance(megatron_model, list):
            megatron_model = [megatron_model]

        megatron_to_hf_tasks = self._build_conversion_tasks(hf_pretrained, megatron_model)
<<<<<<< HEAD

        # Check if embeddings are tied
        embeddings_are_tied = False
        # Output layer not exists in named params only if pp_group.size()=1
        if parallel_state.get_pipeline_model_parallel_world_size() == 1:
            model_config = unwrap_model(megatron_model)[0].config
            megatron_embeddings_tied = model_config.share_embeddings_and_output_weights
            if hasattr(hf_pretrained, "config") and hasattr(hf_pretrained.config, "tie_word_embeddings"):
                hf_embeddings_tied = hf_pretrained.config.tie_word_embeddings
                assert megatron_embeddings_tied == hf_embeddings_tied, "Megatron and HF embeddings must be tied"
            embeddings_are_tied = megatron_embeddings_tied

=======
        model_config = unwrap_model(megatron_model)[0].config
        embeddings_are_tied = model_config.share_embeddings_and_output_weights
>>>>>>> f5af5575
        for task in self._with_progress_tracking(megatron_to_hf_tasks, "Converting to HuggingFace", show_progress):
            converted_weights_dict = task.mapping.megatron_to_hf(task.param_weight, task.megatron_module)

            # All ranks get the full tensor
            for hf_name, tensor in converted_weights_dict.items():
                final_tensor = tensor.cpu() if cpu else tensor

                # Handle tied embeddings case
                # TODO(yuya): fix this hard coded naming
                if embeddings_are_tied and hf_name == "model.embed_tokens.weight":
                    # Yield the embedding weight
                    yield HFWeightTuple(hf_name, final_tensor)

                    # Also yield as lm_head.weight if it's expected
                    if hasattr(hf_pretrained, "state") and hasattr(hf_pretrained.state, "source"):
                        expected_keys = hf_pretrained.state.source.get_all_keys()
                        if "lm_head.weight" in expected_keys:
                            yield HFWeightTuple("lm_head.weight", final_tensor)
                elif embeddings_are_tied and hf_name == "lm_head.weight":
                    # This should not happen when embeddings are tied - assert error
                    raise ValueError(
                        "Encountered lm_head.weight when embeddings are tied. This indicates a mapping error."
                    )
                else:
                    # Regular case - yield the tensor normally
                    yield HFWeightTuple(hf_name, final_tensor)

    def dtype_from_hf(self, config, default=None):
        """Extract torch dtype from a HuggingFace config.

        This utility method handles the conversion of dtype specifications in
        HuggingFace configs to PyTorch dtype objects. Supports both direct
        torch.dtype objects and string representations.

        Args:
            config: HuggingFace configuration object with a torch_dtype attribute.
            default (Any, optional): Default value to return if torch_dtype is
                not str or torch.dtype. Defaults to None.

        Returns:
            torch.dtype: The corresponding PyTorch dtype.

        Raises:
            AssertionError: If config doesn't have torch_dtype attribute.
            ValueError: If torch_dtype is neither a string nor torch.dtype.

        Example:
            .. code-block:: python

                dtype = bridge.dtype_from_hf(hf_config)
                print(dtype)  # torch.float16
        """
        assert hasattr(config, "torch_dtype"), "Expected config to have attr `torch_dtype`"
        torch_dtype = config.torch_dtype
        if isinstance(torch_dtype, torch.dtype):
            return torch_dtype
        elif isinstance(torch_dtype, str):
            return self.dtype_from_str(torch_dtype)
        elif default is not None:
            return default

        raise ValueError("torch_dtype is not of type str/torch.dtype")

    def dtype_from_str(self, dtype: str) -> torch.dtype:
        """Convert a string precision identifier to equivalent torch dtype.

        This utility method handles various string representations of PyTorch
        data types, including common abbreviations and mixed precision formats.

        Args:
            dtype (str): String representation of dtype (e.g., "float16", "fp16",
                "bf16-mixed").

        Returns:
            torch.dtype: Corresponding PyTorch dtype (defaults to float32 if unknown).

        Supported formats:
            - float16/fp16/16/16-mixed → torch.float16
            - bfloat16/bf16-mixed → torch.bfloat16
            - Others → torch.float32 (default)

        Example:
            .. code-block:: python

                dtype = bridge.dtype_from_str("fp16")
                print(dtype)  # torch.float16

                dtype = bridge.dtype_from_str("bf16-mixed")
                print(dtype)  # torch.bfloat16
        """
        assert isinstance(dtype, str)
        if dtype in ["float16", "fp16", "16", "16-mixed"]:
            return torch.float16
        elif dtype in ["bfloat16", "bf16-mixed"]:
            return torch.bfloat16
        else:
            return torch.float32

    def make_vocab_size_divisible_by(self, vocab_size: int) -> int:
        """Calculate an appropriate divisor for vocabulary size padding.

        Megatron requires vocabulary sizes to be divisible by certain values for
        efficient tensor parallelism. This method finds the largest power of 2
        (up to 128) that evenly divides the vocabulary size.

        Args:
            vocab_size (int): Original vocabulary size from the model.

        Returns:
            int: Largest power of 2 (≤ 128) that divides vocab_size.

        Example:
            .. code-block:: python

                # For vocab_size=50257 (GPT-2)
                divisor = bridge.make_vocab_size_divisible_by(50257)
                print(divisor)  # 1 (50257 is prime)

                # For vocab_size=32000 (Llama)
                divisor = bridge.make_vocab_size_divisible_by(32000)
                print(divisor)  # 128

        Note:
            The returned value is used by Megatron to potentially pad the
            vocabulary to ensure efficient parallelization.
        """
        base = 128
        while vocab_size % base != 0:
            base //= 2
        return base

    def _get_provider_from_model(self, model: MegatronModule) -> ModelProviderTarget:
        """Extract provider/config from model."""
        model = unwrap_model(model)
        return model.config

    def _unwrap_name(self, name: str) -> str:
        """Unwrap name from DDP or other wrappers.

        Args:
            name: Parameter name that may have 'module.' prefixes

        Returns:
            Unwrapped parameter name with 'module.' prefixes removed

        Example:
            'module.module.decoder.weight' -> 'decoder.weight'
        """
        if not isinstance(name, str):
            raise ValueError(f"name must be a string, got {type(name)}")

        while name.startswith("module."):
            name = name[len("module.") :]
        return name

    def _broadcast_shared_embeddings(self, megatron_model: Union[MegatronModel, List[MegatronModel]]) -> None:
        """Broadcast shared embeddings and output weights across embedding group.

        When embeddings and output weights are shared and pipeline parallelism is enabled,
        this method ensures all ranks in the embedding group have the same weights by
        broadcasting from rank 0.

        Args:
            megatron_model: Megatron model instance or list of model instances.
        """
        unwrapped_model = unwrap_model(megatron_model)[0]
        model_config = unwrapped_model.config
        if model_config.share_embeddings_and_output_weights and model_config.pipeline_model_parallel_size > 1:
            # Broadcast embeddings and output weights from rank 0 to embedding group
            embd_group = parallel_state.get_embedding_group()
            embd_group_ranks = torch.distributed.get_process_group_ranks(embd_group)
            if embd_group is not None and torch.distributed.get_rank() in embd_group_ranks:
                # Get embeddings and output weights from rank 0
                if hasattr(unwrapped_model, "embedding") and hasattr(unwrapped_model.embedding, "word_embeddings"):
                    embd_weights = unwrapped_model.embedding.word_embeddings.weight.data
                else:
                    assert hasattr(unwrapped_model, "output_layer"), "Output layer not found"
                    embd_weights = torch.empty_like(unwrapped_model.output_layer.weight.data)
                torch.distributed.broadcast(embd_weights, src=embd_group_ranks[0], group=embd_group)
                if hasattr(unwrapped_model, "output_layer"):
                    unwrapped_model.output_layer.weight.data.copy_(embd_weights)

    def _build_conversion_tasks(
        self, hf_pretrained: HFPreTrained, megatron_model: List[MegatronModel]
    ) -> List[None | WeightConversionTask]:
        """Construct the conversion tasks between HF and megatron.

        The algorithm walks over every parameter of every destination model,
        asks the :class:`MegatronMappingRegistry` whether it has a mapping for that
        parameter, and – if the corresponding HF weights actually exist – yields
        an :class:`_HFLoadTask` describing exactly how that parameter will be
        populated.
        """

        # Ensure hf_pretrained has the required state structure
        if not (hasattr(hf_pretrained, "state") and hasattr(hf_pretrained.state, "source")):
            raise ValueError("hf_pretrained.state.source is required for weight ordering")

        hf_keys: Iterable[str] = hf_pretrained.state.source.get_all_keys()

        mapping_registry = self.mapping_registry()
        model_config = unwrap_model(megatron_model)[0].config
<<<<<<< HEAD
        pp_rank = parallel_state.get_pipeline_model_parallel_rank()
        global_names = self._megatron_global_param_names_all_pp_ranks(megatron_model)
=======
        embeddings_are_tied = model_config.share_embeddings_and_output_weights
        pp_rank = parallel_state.get_pipeline_model_parallel_rank()
        global_names = self._megatron_global_param_names_all_pp_ranks(megatron_model)

        # Filter out output_layer related parameters if embeddings are tied
        if embeddings_are_tied:
            global_names = [name for name in global_names if "output_layer" not in name]

>>>>>>> f5af5575
        global_names_index_dict = {name: idx for idx, name in enumerate(global_names)}

        tasks = [None] * len(global_names)
        for vp_stage, model in enumerate(megatron_model):
            for local_name, _ in model.named_parameters():
                if "_extra_state" in local_name:
                    continue

                local_name = self._unwrap_name(local_name)
                global_name = _megatron_local_name_to_global(megatron_model, model_config, local_name, vp_stage)
<<<<<<< HEAD
                assert global_name in global_names_index_dict, f"unrecognized global name '{global_name}'"
=======
                # if name removed due to some reason, continue. e.g. embeddings_are_tied
                if global_name not in global_names_index_dict:
                    continue
>>>>>>> f5af5575
                global_name_idx = global_names_index_dict[global_name]
                mapping = mapping_registry.megatron_to_hf_lookup(global_name)

                if not mapping:
                    logger.warning(f"WARNING: No megatron to hf mapping found for {global_name}")
                    continue

                # ensure hf weights exist
                if isinstance(mapping.hf_param, str):
                    if mapping.hf_param not in hf_keys:
                        logger.warning(f"WARNING: Can't find {mapping.hf_param} in hf_keys")
                        continue
                else:
                    missing_params = [hf_param for hf_param in mapping.hf_param.values() if hf_param not in hf_keys]
                    if missing_params:
                        logger.warning(f"WARNING: Can't find the following HF parameters in hf_keys: {missing_params}")
                        continue

                local_module, local_weights = get_module_and_param_from_name(megatron_model, local_name, vp_stage)

                tasks[global_name_idx] = WeightConversionTask(
                    pp_rank=pp_rank,
                    vp_stage=vp_stage,
                    param_name=local_name,
                    megatron_module=local_module,
                    param_weight=local_weights,
                    mapping=mapping,
                )

        # Fill the remaining ones for pp communications
        for idx, global_name in enumerate(global_names):
            mapping = mapping_registry.megatron_to_hf_lookup(global_name)
            if tasks[idx] is None:
                # This is an exception here we pass in global name
                # we are not using global_name to extract module and weights
                # only use it for param mapping auto dispatch checks
                tasks[idx] = WeightConversionTask(
                    pp_rank=pp_rank,
                    vp_stage=None,
                    param_name=global_name,
                    megatron_module=None,
                    param_weight=None,
                    mapping=mapping,
                )

        return tasks

    @classmethod
    def register_bridge(
        cls, *, source: Type[PreTrainedModel], target: Type[MegatronModel]
    ) -> Callable[[_BridgeImplClass], _BridgeImplClass]:
        """Class decorator for registering bridge implementations.

        This decorator registers a MegatronModelBridge subclass with the dispatch
        system, enabling automatic routing of conversions based on the source
        HuggingFace model type and target Megatron model type.

        Args:
            source (Type[PreTrainedModel]): HuggingFace PreTrainedModel class
                (e.g., LlamaForCausalLM).
            target (Type[MegatronModel]): Megatron model class (e.g., GPTModel).

        Returns:
            Callable[[_BridgeImplClass], _BridgeImplClass]: Decorator function
                that registers the bridge implementation.

        Example:
            .. code-block:: python

                @MegatronModelBridge.register_bridge(source=LlamaForCausalLM, target=GPTModel)
                class MegatronCausalLlamaBridge(MegatronModelBridge):
                    def provider_bridge(self, hf_pretrained):
                        # Implementation
                        pass

                    def mapping_registry(self):
                        # Implementation
                        pass

        Note:
            The decorated class is registered with multiple dispatchers to handle
            different conversion scenarios. The registration is automatic when the
            class is defined.
        """

        return create_bridge_decorator(source=source, target=target)


def is_tensor_parallel(param) -> bool:
    """Check if a parameter is tensor parallel distributed."""
    return hasattr(param, "tensor_model_parallel") and param.tensor_model_parallel


# Core dispatch functions
@dispatch
def get_model_bridge(hf_architecture) -> "MegatronModelBridge":
    """Get the appropriate model bridge for a given HuggingFace architecture."""
    ...


@dispatch
def stream_weights_megatron_to_hf(
    dispatch_instance: MegatronModel,
    megatron_model: Union[MegatronModel, List[MegatronModel]],
    hf_pretrained: HFPreTrained,
    cpu: bool = True,
    show_progress: bool = True,
) -> Iterable[HFWeightTuple]:
    """Bridge Megatron model state to HuggingFace format."""
    ...


def register_bridge_implementation(
    *,
    source: Type["PreTrainedModel"],
    target: Type["MegatronModule"],
    bridge_class: Type["MegatronModelBridge"],
) -> None:
    """Register a bridge implementation with the dispatch system.

    Args:
        source: HuggingFace PreTrainedModel class (e.g., LlamaForCausalLM)
        target: Megatron model class (e.g., GPTModel)
        bridge_class: MegatronModelBridge implementation class
    """
    bridge_class_name = bridge_class.__name__

    @get_model_bridge.impl(source)
    def _get_model_bridge_impl(_) -> "MegatronModelBridge":
        bridge = bridge_class()
        return bridge

    @stream_weights_megatron_to_hf.impl((source, target))
    def _megatron_to_hf_registered_impl(
        _,
        megatron_model: Union[MegatronModel, List[MegatronModel]],
        hf_pretrained: HFPreTrained,
        cpu: bool = True,
        show_progress: bool = True,
    ) -> Iterable[HFWeightTuple]:
        bridge = bridge_class()
        return bridge.stream_weights_megatron_to_hf(
            megatron_model, hf_pretrained, cpu=cpu, show_progress=show_progress
        )

    # Set meaningful names for debugging
    _get_model_bridge_impl.__name__ = f"_bridge_with_{bridge_class_name}"
    _megatron_to_hf_registered_impl.__name__ = f"_megatron_to_hf_with_{bridge_class_name}"


def create_bridge_decorator(
    *, source: Type["PreTrainedModel"], target: Type["MegatronModule"]
) -> Callable[[Type["MegatronModelBridge"]], Type["MegatronModelBridge"]]:
    """Create a decorator for registering bridge implementations.

    Args:
        source: HuggingFace PreTrainedModel class
        target: Megatron model class

    Returns:
        Decorator function that registers the bridge implementation
    """

    def decorator(bridge_class: Type["MegatronModelBridge"]) -> Type["MegatronModelBridge"]:
        register_bridge_implementation(source=source, target=target, bridge_class=bridge_class)
        return bridge_class

    return decorator<|MERGE_RESOLUTION|>--- conflicted
+++ resolved
@@ -540,23 +540,8 @@
             megatron_model = [megatron_model]
 
         megatron_to_hf_tasks = self._build_conversion_tasks(hf_pretrained, megatron_model)
-<<<<<<< HEAD
-
-        # Check if embeddings are tied
-        embeddings_are_tied = False
-        # Output layer not exists in named params only if pp_group.size()=1
-        if parallel_state.get_pipeline_model_parallel_world_size() == 1:
-            model_config = unwrap_model(megatron_model)[0].config
-            megatron_embeddings_tied = model_config.share_embeddings_and_output_weights
-            if hasattr(hf_pretrained, "config") and hasattr(hf_pretrained.config, "tie_word_embeddings"):
-                hf_embeddings_tied = hf_pretrained.config.tie_word_embeddings
-                assert megatron_embeddings_tied == hf_embeddings_tied, "Megatron and HF embeddings must be tied"
-            embeddings_are_tied = megatron_embeddings_tied
-
-=======
         model_config = unwrap_model(megatron_model)[0].config
         embeddings_are_tied = model_config.share_embeddings_and_output_weights
->>>>>>> f5af5575
         for task in self._with_progress_tracking(megatron_to_hf_tasks, "Converting to HuggingFace", show_progress):
             converted_weights_dict = task.mapping.megatron_to_hf(task.param_weight, task.megatron_module)
 
@@ -759,10 +744,6 @@
 
         mapping_registry = self.mapping_registry()
         model_config = unwrap_model(megatron_model)[0].config
-<<<<<<< HEAD
-        pp_rank = parallel_state.get_pipeline_model_parallel_rank()
-        global_names = self._megatron_global_param_names_all_pp_ranks(megatron_model)
-=======
         embeddings_are_tied = model_config.share_embeddings_and_output_weights
         pp_rank = parallel_state.get_pipeline_model_parallel_rank()
         global_names = self._megatron_global_param_names_all_pp_ranks(megatron_model)
@@ -771,7 +752,6 @@
         if embeddings_are_tied:
             global_names = [name for name in global_names if "output_layer" not in name]
 
->>>>>>> f5af5575
         global_names_index_dict = {name: idx for idx, name in enumerate(global_names)}
 
         tasks = [None] * len(global_names)
@@ -782,13 +762,9 @@
 
                 local_name = self._unwrap_name(local_name)
                 global_name = _megatron_local_name_to_global(megatron_model, model_config, local_name, vp_stage)
-<<<<<<< HEAD
-                assert global_name in global_names_index_dict, f"unrecognized global name '{global_name}'"
-=======
                 # if name removed due to some reason, continue. e.g. embeddings_are_tied
                 if global_name not in global_names_index_dict:
                     continue
->>>>>>> f5af5575
                 global_name_idx = global_names_index_dict[global_name]
                 mapping = mapping_registry.megatron_to_hf_lookup(global_name)
 
