--- conflicted
+++ resolved
@@ -19,11 +19,8 @@
 
 import torch.distributed
 import transformers
-import yaml
-from megatron.core.optimizer import OptimizerConfig
 from megatron.core.transformer.module import MegatronModule
 from megatron.core.transformer.transformer_config import MLATransformerConfig, TransformerConfig
-from megatron.core.utils import get_model_config
 from transformers import AutoConfig
 from transformers.configuration_utils import PretrainedConfig
 from typing_extensions import Unpack
@@ -428,131 +425,11 @@
         if torch.distributed.is_available() and torch.distributed.is_initialized():
             torch.distributed.barrier()
 
-<<<<<<< HEAD
-    @overload
-    def save_megatron_model(self, model: list[MegatronModelT], path: str | Path) -> None: ...
-
-    def save_megatron_model(self, model, path: str | Path, ckpt_format: str = "torch_dist") -> None:
-        """
-        Save a Megatron model in native Megatron checkpoint format without optimizer
-        state.
-
-        This method saves the model in Megatron's native checkpoint format, which
-        can be loaded directly by Megatron for training or inference. The checkpoint
-        includes the model configuration and weights, NO optimizer state or other
-        artifacts.
-
-        Args:
-            model: Megatron model instance or list of instances
-            path: Directory path where the checkpoint will be saved
-            ckpt_format: Checkpoint format to use ("torch_dist" or other supported formats)
-
-        Example:
-            >>> # Save model checkpoint after conversion
-            >>> bridge.save_megatron_model(megatron_model, "./megatron_checkpoint")
-
-        Note:
-            - This method is collective and must be called by all ranks
-            - The saved checkpoint can be loaded with Megatron's checkpoint loading utilities
-            - The checkpoint format follows Megatron's standard structure for compatibility
-        """
-        try:
-            from megatron.hub.training.checkpointing import save_checkpoint
-            from megatron.hub.training.config import CheckpointConfig, ConfigContainer, LoggerConfig
-            from megatron.hub.training.state import GlobalState
-        except ImportError:
-            raise ImportError("megatron.hub.training is not installed.")
-        # Get model config from the first model instance
-        model_config = get_model_config(model[0])
-
-        # Create global state for checkpointing
-        state = GlobalState()
-        state.cfg = ConfigContainer(
-            model=model_config,
-            train=None,
-            optimizer=OptimizerConfig(use_distributed_optimizer=False),
-            ddp=None,
-            scheduler=None,
-            dataset=None,
-            logger=LoggerConfig(),
-            tokenizer=None,
-            checkpoint=CheckpointConfig(async_save=False, save=str(path), save_optim=False, ckpt_format=ckpt_format),
-            dist=None,
-        )
-
-        # Save the checkpoint
-        save_checkpoint(
-            state=state,
-            model=model,
-            optimizer=None,
-            opt_param_scheduler=None,
-            num_floating_point_operations_so_far=0,
-        )
-
-    def load_megatron_model(self, path: str | Path, **kwargs: Unpack[GetModelKwargs]) -> list[MegatronModelT]:
-        """
-        Load a Megatron model from a native Megatron checkpoint.
-
-        This method loads a model from a Megatron checkpoint that was saved using
-        the save_megatron_model method. It reads the checkpoint configuration,
-        creates the appropriate model provider, and loads the weights.
-
-        Args:
-            path: Directory path where the Megatron checkpoint is stored
-            **kwargs: Additional arguments passed to the model provider
-
-        Returns:
-            List of Megatron model instances loaded from the checkpoint
-
-        Example:
-            >>> # Load a previously saved Megatron model
-            >>> bridge = CausalLMBridge.from_hf_config(config)
-            >>> model = bridge.load_megatron_model("./megatron_checkpoint")
-
-            >>> # Load and specify model configuration
-            >>> model = bridge.load_megatron_model(
-            ...     "./megatron_checkpoint",
-            ...     wrap_with_ddp=False
-            ... )
-
-        Note:
-            - This method is collective and must be called by all ranks
-            - The checkpoint must have been saved with save_megatron_model
-            - The model architecture must match the bridge configuration
-        """
-        try:
-            from megatron.hub.core.utils.instantiate_utils import instantiate
-            from megatron.hub.training.converters.common import load_mcore_model
-        except ImportError:
-            raise ImportError("megatron.hub.training is not installed.")
-
-        checkpoint_path = Path(path) / "iter_0000000"
-        config_file = checkpoint_path / "run_config.yaml"
-
-        if not config_file.exists():
-            raise FileNotFoundError(f"Checkpoint config file {config_file} does not exist")
-
-        # Load the configuration
-        with open(config_file, "r") as stream:
-            config = yaml.safe_load(stream)
-
-        model_config = config["model"]
-        model_config = instantiate(model_config)
-
-        # Load the state dict
-        model = load_mcore_model(
-            checkpoint_path,
-            model_cfg=model_config,
-            use_cpu_init=True,
-        )
-        return model if isinstance(model, list) else [model]
-=======
     def save_megatron_model(self, model, path: str | Path, ckpt_format: str = "torch_dist") -> None:
         raise NotImplementedError
 
     def load_megatron_model(self, path: str | Path, **kwargs: Unpack[GetModelKwargs]) -> list[MegatronModelT]:
         raise NotImplementedError
->>>>>>> 103a9674
 
     def push_to_hub(self, path: str | Path) -> None: ...
 
