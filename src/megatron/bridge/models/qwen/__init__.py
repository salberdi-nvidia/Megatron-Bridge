--- conflicted
+++ resolved
@@ -12,13 +12,9 @@
 # See the License for the specific language governing permissions and
 # limitations under the License.
 
-<<<<<<< HEAD
-from megatron.bridge.models.qwen.qwen3_causal_bridge import Qwen3CausalBridge  # noqa: F401
+from megatron.bridge.models.qwen.qwen3_bridge import Qwen3Bridge  # noqa: F401
+from megatron.bridge.models.qwen.qwen2_bridge import Qwen2Bridge  # noqa: F401
 from megatron.bridge.models.qwen.qwen_provider import (
-=======
-from megatron.bridge.models.qwen.qwen2_bridge import Qwen2Bridge  # noqa: F401
-from megatron.bridge.models.qwen.qwen2_provider import (
->>>>>>> 2c54887e
     Qwen2ModelProvider,
     Qwen2ModelProvider1P5B,
     Qwen2ModelProvider7B,
