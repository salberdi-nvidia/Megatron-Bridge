# Copyright (c) 2025, NVIDIA CORPORATION.  All rights reserved.
#
# Licensed under the Apache License, Version 2.0 (the "License");
# you may not use this file except in compliance with the License.
# You may obtain a copy of the License at
#
#     http://www.apache.org/licenses/LICENSE-2.0
#
# Unless required by applicable law or agreed to in writing, software
# distributed under the License is distributed on an "AS IS" BASIS,
# WITHOUT WARRANTIES OR CONDITIONS OF ANY KIND, either express or implied.
# See the License for the specific language governing permissions and
# limitations under the License.

import logging
import os
import signal
from dataclasses import dataclass, field, fields
from pathlib import Path
from typing import Any, Literal, Optional, Union

from megatron.core.datasets.gpt_dataset import GPTDatasetConfig as MCoreGPTDatasetConfig
from megatron.core.distributed import DistributedDataParallelConfig
from megatron.core.optimizer import OptimizerConfig

from megatron.bridge.data.datasets.packed_sequence import PackedSequenceSpecs
from megatron.bridge.models import GPTModelProvider, T5ModelProvider
from megatron.bridge.models.mamba.mamba_provider import MambaProvider
from megatron.bridge.peft.base import PEFT
from megatron.bridge.training.comm_overlap import CommOverlapConfig
from megatron.bridge.training.deepep import validate_deepep
from megatron.bridge.training.mixed_precision import MixedPrecisionConfig
from megatron.bridge.training.tokenizers.config import TokenizerConfig
from megatron.bridge.training.utils.config_utils import _ConfigContainerBase as Container
from megatron.bridge.utils.common_utils import get_world_size_safe, print_rank_0


@dataclass(kw_only=True)
class RNGConfig:
    """Configuration settings for random number generation."""

    seed: int = 1234
    """Random seed used for python, numpy, pytorch, and cuda."""

    te_rng_tracker: bool = False
    """Use the Transformer Engine version of the random number generator.
    Required for CUDA graphs support."""

    inference_rng_tracker: bool = False
    """Use a random number generator configured for inference."""

    data_parallel_random_init: bool = False
    """Enable random initialization of params across data parallel ranks"""


@dataclass(kw_only=True)
class DistributedInitConfig:
    """Configuration settings for distributed training initialization."""

    # ---------------- Distributed config. ----------------

    distributed_backend: Literal["nccl", "gloo"] = "nccl"
    """Which backend to use for distributed training."""

    distributed_timeout_minutes: int = 10
    """Timeout minutes for torch.distributed."""

    align_grad_reduce: bool = True
    """If not set, all PP stages will launch gradient reduces simultaneously.
    Otherwise, each PP stage will independently launch as needed.
    """

    local_rank: int = field(default_factory=lambda: int(os.getenv("LOCAL_RANK", "0")))
    """local rank passed from distributed launcher."""

    lazy_init: bool = False
    """If set to True, initialize_megatron() skips DDP initialization and returns function to complete it instead.
    Also turns on --use-cpu-initialization flag. This is for external DDP manager."""

    use_megatron_fsdp: bool = False
    """Use Megatron's Fully Sharded Data Parallel. Cannot be used together with use_torch_fsdp2."""

    use_torch_fsdp2: bool = False
    """Use the torch FSDP2 implementation. FSDP2 is not currently working with Pipeline Parallel.
    It is still not in a stable release stage, and may therefore contain bugs or other
    potential issues."""

    nccl_communicator_config_path: Optional[str] = None
    """Path to the yaml file with NCCL communicator configurations. The number of min/max thread
    groups and thread group cluster size of each communicator can be configured by setting
    `min_ctas`, `max_ctas`, and `cga_cluster_size`."""

    use_tp_pp_dp_mapping: bool = False
    """If set, distributed ranks initialize order is changed from tp-dp-pp to tp-pp-dp.
    Make sure EP and CP aren't used with this option enabled.
    """

    use_gloo_process_groups: bool = True
    """If set, create Gloo process groups for communications."""

    use_sharp: bool = False
    """Set the use of SHARP for the collective communications of data-parallel process groups.
    When `True`, run barrier within each data-parallel process group,
    which specifies the SHARP application target groups.
    """

    sharp_enabled_group: Optional[Literal["dp", "dp_replica"]] = None
    """IB SHARP can be enabled from only one communication group.
    By default, it is enabled from dp group if not specified and use_sharp=True.
    Available options: [dp, dp_replica]
    """

    high_priority_stream_groups: Optional[list[str]] = None
    """Specify which communicator groups should use high priority streams during creation.
    Assigning high priority to communication streams ensures that communication kernels
    are scheduled with higher priority, minimizing the exposed communication when it is
    overlapped with other computation kernels.
    """

    external_gpu_device_mapping: bool = False
    """If True, indicates that GPU device mapping has been externally managed
    (e.g., via CUDA_VISIBLE_DEVICES environment variable). When True, uses device 0
    instead of local rank for CUDA device selection. This is useful when launching
    with external process managers that handle GPU visibility.
    """

    enable_megatron_core_experimental: bool = False
    """Enable experimental features for Megatron Core."""


@dataclass
class RerunStateMachineConfig:
    """Configuration for the rerun state machine used for result validation or stats."""

    error_injection_rate: int = 0
    """Rate at which to inject unexpected results, e.g. 1000 means
    once every 1000 result validations"""

    error_injection_type: Literal["correct_result", "transient_error", "persistent_error"] = "transient_error"
    """Type of error to inject. """

    rerun_mode: Literal["disabled", "validate_results", "report_stats"] = "disabled"
    """Use re-run engine to validate results (default) or to emit stats
    on variability of computations due to non-deterministic algorithms."""

    check_for_nan_in_loss: bool = True
    """Check for NaN in the loss."""

    check_for_spiky_loss: bool = False
    """Check for spiky loss."""


@dataclass(kw_only=True)
class DataloaderConfig:
    """Base configuration for data loading."""

    dataloader_type: Optional[Literal["single", "cyclic", "external"]] = None
    """Single pass vs multiple pass data loader"""

    num_workers: int = 8
    """Dataloader number of workers."""

    data_sharding: bool = True
    """Disable data sharding."""

    pin_memory: bool = True
    """Whether to pin memory during data loading for faster GPU training."""

    persistent_workers: bool = False
    """Whether to keep data loading workers persistent across epochs."""


@dataclass
class GPTDatasetConfig(MCoreGPTDatasetConfig, DataloaderConfig):
    """Configuration specific to GPT datasets, inheriting from MCore and base DataloaderConfig."""

    skip_getting_attention_mask_from_dataset: bool = True
    """If set, the dataset will pass a None attention mask and the attention
    mask is autogenerated from the attn backend"""

    def __post_init__(self) -> None:
        """Post-initialization checks for GPT dataset config."""
        super(MCoreGPTDatasetConfig, self).__post_init__()

        assert self.reset_position_ids is not None, "reset_position_ids must be defined."
        assert self.reset_attention_mask is not None, "reset_attention_mask must be defined."
        assert self.eod_mask_loss is not None, "eod_mask_loss must be defined."


@dataclass
class MockGPTDatasetConfig(GPTDatasetConfig):
    """Modifies GPTDatasetConfig to enforce necessary options for creating a mock dataset."""

    blend: None = field(init=False, repr=False, default=None)
    blend_per_split: None = field(init=False, repr=False, default=None)


@dataclass(kw_only=True)
class FinetuningDatasetConfig(DataloaderConfig):
    """Configuration specific to finetuning datasets, inheriting from DataloaderConfig."""

    dataset_root: Optional[Union[str, Path]] = None
    seq_length: int
    seed: int = 1234
    memmap_workers: int = 1
    max_train_samples: Optional[int] = None
    packed_sequence_specs: Optional[PackedSequenceSpecs] = None
    dataset_kwargs: Optional[dict[str, Any]] = None
    do_validation: bool = True
    do_test: bool = True


@dataclass(kw_only=True)
class SchedulerConfig:
    """Configuration settings for the learning rate scheduler and weight decay."""

    # ---------------- Learning rate config. ----------------
    lr_decay_style: Literal["constant", "linear", "cosine", "inverse-square-root", "WSD"] = "linear"
    """Learning rate decay function."""

    lr_wsd_decay_style: Literal["exponential", "linear", "cosine"] = "exponential"
    """Decay style for the annealing phase of WSD"""

    lr_decay_iters: Optional[int] = None
    """number of iterations to decay learning rate over, If None defaults to `--train-iters`"""

    lr_wsd_decay_iters: Optional[int] = None
    """number of iterations for the annealing phase in the wsd schedule"""

    lr_warmup_fraction: Optional[float] = None
    """fraction of lr-warmup-(iters/samples) to use for warmup (as a float)"""

    lr_warmup_iters: int = 0
    """number of iterations to linearly warmup learning rate over."""

    lr_warmup_init: float = 0.0
    """Initial value for learning rate warmup. The scheduler starts warmup from this value."""

    override_opt_param_scheduler: bool = False
    """Reset the values of the scheduler (learning rate, warmup iterations, minimum learning rate,
    maximum number of iterations, and decay style from input arguments and ignore values from
    checkpoints. Note that all the above values will be reset."""

    use_checkpoint_opt_param_scheduler: bool = False
    """Use checkpoint to set the values of the scheduler (learning rate, warmup iterations,
    minimum learning rate, maximum number of iterations, and decay style from checkpoint
    and ignore input arguments."""

    # ---------------- Regularization config. ----------------

    start_weight_decay: Optional[float] = None
    """Initial weight decay coefficient for L2 regularization."""

    end_weight_decay: Optional[float] = None
    """End of run weight decay coefficient for L2 regularization."""

    weight_decay_incr_style: Literal["constant", "linear", "cosine"] = "constant"
    """Weight decay increment function."""

    lr_warmup_steps: Optional[int] = field(init=False, default=None)
    lr_decay_steps: Optional[int] = field(init=False, default=None)
    wd_incr_steps: Optional[int] = field(init=False, default=None)
    wsd_decay_steps: Optional[int] = field(init=False, default=None)

    def __post_init__(self):
        """Post-initialization checks for scheduler config."""
        if self.start_weight_decay is not None:
            assert self.start_weight_decay >= 0.0, "start_weight_decay should be positive."
            assert self.end_weight_decay >= self.start_weight_decay

        if self.override_opt_param_scheduler:
            assert not self.use_checkpoint_opt_param_scheduler, "both override and use-checkpoint are set."


@dataclass(kw_only=True)
class TrainingConfig:
    """Configuration settings related to the training loop and validation."""

    # ---------------- Training config. ----------------

    micro_batch_size: Optional[int] = None
    """Batch size per model instance (local batch size). Global batch size is local batch size times
    data parallel size times number of micro batches."""

    global_batch_size: Optional[int] = None
    """Training batch size. If set, it should be a multiple of micro-batch-size times
    data-parallel-size. If this value is None, then use micro-batch-size * data-parallel-size
    as the global batch size. This choice will result in 1 for number of micro-batches."""

    rampup_batch_size: Optional[list[int]] = None
    """Batch size ramp up with the following values: <start batch size>, <batch size increment>,
    <ramp-up samples>
    For example:
        rampup-batch-size = [16, 8, 300000]
        global-batch-size 1024
    will start with global batch size 16 and over (1024 - 16) / 8 = 126 intervals will increase
    the batch size linearly to 1024. In each interval we will use approximately
    300000 / 126 = 2380 samples.
    """

    decrease_batch_size_if_needed: bool = False
    """If set, decrease batch size if microbatch_size * dp_size does not divide batch_size.
    Useful for KSO (Keep Soldiering On) to continue making progress if number of healthy GPUs
    (and corresponding dp_size) does not support current batch_size. Old batch_size will be
    restored if training is re-started with dp_size that divides batch_size // microbatch_size."""

    empty_unused_memory_level: Literal[0, 1, 2] = 0
    """Call torch.cuda.empty_cache() each iteration (training and eval), to reduce fragmentation.
    0=off, 1=moderate, 2=aggressive.
    """

    check_weight_hash_across_dp_replicas_interval: Optional[int] = None
    """Interval to check weight hashes are same across DP replicas. If not specified, weight hashes not checked."""

    train_sync_interval: Optional[int] = None
    """Training CPU-GPU synchronization interval, to ensure that CPU is not running too far ahead of GPU."""

    train_iters: Optional[int] = None
    """Total number of iterations to train over all training runs.
    Note that either train-iters or train-samples should be provided.
    """

    exit_interval: Optional[int] = None
    """Exit the program after the iteration is divisible by this value."""

    exit_duration_in_mins: Optional[int] = None
    """Exit the program after this many minutes."""

    exit_signal_handler: bool = False
    """Dynamically save the checkpoint and shutdown the training if SIGTERM is received"""

    exit_signal: int = signal.SIGTERM
    """Signal for the signal handler to detect."""

    exit_signal_handler_for_dataloader: bool = False
    """Use signal handler for dataloader workers"""

    manual_gc: bool = False
    """Disable the threshold-based default garbage collector and trigger the garbage collection
    manually. Manual garbage collection helps to align the timing of the collection across ranks
    which mitigates the impact of CPU-associated jitters. When the manual gc is enabled, garbage
    collection is performed only at the start and the end of the validation routine by default."""

    manual_gc_interval: int = 0
    """Training step interval to trigger manual garbage collection.
    When the value is set to 0, garbage collection is not triggered between training steps.
    """

    manual_gc_eval: bool = True
    """When using manual garbage collection,
    disable garbage collection at the start and the end of each evaluation run.
    """

    # ---------------- Validation config. ----------------

    eval_iters: int = 100
    """Number of iterations to run for evaluation validation/test for."""

    eval_interval: Optional[int] = 1000
    """Interval between running evaluation on validation set."""

    skip_train: bool = False
    """If set, bypass the training loop, optionally do evaluation for validation/test, and exit."""


@dataclass(kw_only=True)
class CheckpointConfig:
    """Configuration settings for model checkpointing (saving and loading)."""

    # ---------------- Checkpointing config. ----------------

    save: Optional[str] = None
    """Output directory to save checkpoints to."""

    save_interval: Optional[int] = None
    """Number of iterations between persistent checkpoint saves."""

    most_recent_k: Optional[int] = -1
    """Number of latest checkpoint to be saved."""

    save_optim: bool = True
    """Do not save current optimizer."""

    save_rng: bool = True
    """Do not save current rng state."""

    load: Optional[str] = None
    """Directory containing a model checkpoint."""

    load_optim: bool = True
    """Do not load optimizer when loading checkpoint."""

    load_main_params_from_ckpt: bool = False
    """Load main parameters from checkpoint. When loading a model from a checkpoint without loading
    the optimizer, the model parameters are updated but for fp16 optimizer with main parameters,
    the main parameters need to also be updated.
    """

    load_rng: bool = True
    """Do not load rng state when loading checkpoint."""

    non_persistent_save_interval: Optional[int] = None
    """Number of iterations between non-persistent saves."""

    non_persistent_ckpt_type: Optional[Literal["global", "local", "in_memory", "None"]] = None
    """Type of non-persistent model checkpoints.
    "global" - Saved as a standard checkpoint (e.g., on Lustre) with old checkpoints being removed.
    "local" - [TBD] Each rank saves a portion of the checkpoint locally (e.g., on SSD/ramdisk).
    "in_memory" - [TBD] A special kind of local checkpoint that avoids serialization.
    None - No non-persistent checkpointing (default option)."""

    non_persistent_global_ckpt_dir: Optional[str] = None
    """Directory containing global non-persistent model checkpoints."""

    non_persistent_local_ckpt_dir: Optional[str] = None
    """Directory containing local non-persistent model checkpoints."""

    non_persistent_local_ckpt_algo: Literal["fully_parallel", "atomic"] = "fully_parallel"
    """Algorithm for local non-persistent checkpointing."""

    finetune: bool = False
    """Load model for finetuning. Do not load optimizer or rng state from checkpoint and set iteration to 0.
    Assumed when loading a release checkpoint."""

    pretrained_checkpoint: Optional[str] = None
    """Directory containing a pretrained model checkpoint for finetuning."""

    ckpt_step: Optional[int] = None
    """Checkpoint step to load model from."""

    use_checkpoint_args: bool = False
    """Override any command line arguments with arguments from the checkpoint"""

    exit_on_missing_checkpoint: bool = False
    """If 'load' is set, but checkpoint is not found (e.g., path typo), then exit instead of random initialization."""

    ckpt_format: Literal["torch_dist", "zarr", "fsdp_dtensor"] = "torch_dist"
    """Checkpoint format to use."""

    ckpt_convert_format: Optional[Literal["torch", "torch_dist", "zarr"]] = None
    """Checkpoint format for conversion."""

    ckpt_convert_save: Optional[str] = None
    """Save directory for converted checkpoint."""

    fully_parallel_save: bool = True
    """Disable applying full save parallelization across DP for distributed checkpoints.
    Depending on ckpt format might decrease the number of files in the checkpoint.
    Makes DistributedOptimizer checkpoint non-reshardable."""

    async_save: bool = False
    """Apply async checkpointing save. Currently works only with `torch_dist` distributed checkpoint format."""

    use_persistent_ckpt_worker: bool = True
    """Use a persistent background worker for async checkpoint saves. When enabled, creates a dedicated
    worker thread/process for handling async saves. When disabled, uses temporal workers that are
    created and destroyed for each save operation."""

    fully_parallel_load: bool = False
    """Apply full load parallelization across DP for distributed checkpoints."""

    ckpt_assume_constant_structure: bool = False
    """Assume the checkpoint structure is constant across saves to enable optimizations."""

    strict_fsdp_dtensor_load: bool = False
    """Whether to enforce strict loading for FSDP DTensor checkpoints. When False, allows partial loading."""

    dist_ckpt_strictness: Literal[
        "assume_ok_unexpected",
        "log_unexpected",
        "log_all",
        "raise_unexpected",
        "raise_all",
        "return_unexpected",
        "return_all",
        "ignore_all",
    ] = "assume_ok_unexpected"
    """Determine handling of key mismatch during checkpoint load. Check StrictHandling docs for flags meaning.
    NOTE: This flag controls only distributed checkpoint load from storage, not loading state dict into the model."""

    replication: bool = False
    """If set, replication of local checkpoints is enabled. Needs to be enabled on all ranks."""

    replication_jump: Optional[int] = None
    """Specifies `J`, the spacing between ranks storing replicas of a given rank's data. Replicas
    for rank `n` may be on ranks `n+J`, `n+2J`, ..., or `n-J`, `n-2J`, etc. This flag has an
    effect only if --replication is used. and must be consistent across all ranks."""

    replication_factor: int = 2
    """Number of machines storing the replica of a given rank's data."""

    def __post_init__(self) -> None:
        """Post-initialization checks for checkpoint config."""
        if self.load_main_params_from_ckpt:
            assert not self.load_optim, "load_main_params_from_ckpt must be used with load_optim=False"

        if self.async_save:
            assert self.save is not None, "async_save is enabled, but save is not set. Set save to a valid path."
            assert self.use_persistent_ckpt_worker, "async_save requires use_persistent_ckpt_worker=True."


@dataclass(kw_only=True)
class LoggerConfig:
    """Configuration settings for logging, including TensorBoard and WandB."""

    # ---------------- Logging config. ----------------

    log_interval: int = 100
    """Report loss and timing interval."""

    log_params_norm: bool = False
    """If set, calculate and log parameters norm."""

    log_throughput: bool = False
    """If set, calculate and log throughput per GPU."""

    log_progress: bool = False
    """If set, log progress (in terms of number of processed tokens and number of floating-point operations)
    to progress.txt file in checkpoint directory.
    """

    timing_log_level: Literal[0, 1, 2] = 0
    """Granularity level to measure and report timing.
    0: report only iteration time and make sure timing does not introduce extra overhead.
    1: report timing for operations that are executed very limited times (basically once) during each iteration
        (such as gradient all-reduce)
    2: report timing for operations that migh be executed numerous times during each iteration.
    Note that setting the level to 1 or 2 might cause increase in iteration time.
    """

    timing_log_option: Literal["max", "minmax", "all"] = "minmax"
    """Options for logging timing:
    max: report the max timing across all ranks
    minmax: report min and max timings across all ranks
    all: report timings of all ranks.
    """

    tensorboard_dir: Optional[str] = None
    """Write TensorBoard logs to this directory."""

    tensorboard_log_interval: int = 1
    """Report to tensorboard interval."""

    tensorboard_queue_size: int = 1000
    """Size of the tensorboard queue for pending events and summaries
    before one of the 'add' calls forces a flush to disk.
    """

    log_timers_to_tensorboard: bool = False
    """If set, write timers to tensorboard."""

    log_loss_scale_to_tensorboard: bool = True
    """Disable loss-scale logging to tensorboard."""

    log_validation_ppl_to_tensorboard: bool = False
    """If set, write validation perplexity to tensorboard."""

    log_memory_to_tensorboard: bool = False
    """Enable memory logging to tensorboard."""

    log_world_size_to_tensorboard: bool = False
    """Enable world size logging to tensorboard."""

    wandb_project: Optional[str] = None
    """The wandb project name. Ignore wandb by default."""

    wandb_exp_name: Optional[str] = None
    """The wandb experiment name."""

    wandb_save_dir: Optional[str] = None
    """Path to save the wandb results locally."""

    wandb_entity: Optional[str] = None
    """The wandb entity name."""

    logging_level: int = logging.INFO
    """Set default logging level"""

    filter_warnings: bool = True
    """Filter out warning messages"""

    modules_to_filter: Optional[list[str]] = None
    """List of modules to filter out from the logs"""

    set_level_for_all_loggers: bool = False
    """Set the logging level for all loggers. If False, only level for NeMo loggers will be set."""

    log_energy: bool = False
    """If set, log energy consumption (in Joules)."""


@dataclass(kw_only=True)
class ProfilingConfig:
    """Configuration settings for profiling the training process."""

    # ---------------- Profiling config. ----------------

    use_nsys_profiler: bool = False
    """Enable nsys profiling. When using this option, nsys options should be specified in
    commandline. An example nsys commandline is
    `nsys profile -s none -t nvtx,cuda -o <path/to/output_file> --force-overwrite true
    --capture-range=cudaProfilerApi --capture-range-end=stop`.
    """

    profile_step_start: int = 10
    """Global step to start profiling."""

    profile_step_end: int = 12
    """Global step to stop profiling."""

    use_pytorch_profiler: bool = False
    """Use the built-in pytorch profiler. Useful if you wish to view profiles in tensorboard."""

    profile_ranks: list[int] = field(default_factory=lambda: [0])
    """Global ranks to profile."""

    record_memory_history: bool = False
    """Record memory history in last rank."""

    memory_snapshot_path: str = "snapshot.pickle"
    """Specifies where to dump the memory history pickle."""

    record_shapes: bool = False
    """Record shapes of tensors."""

    def __post_init__(self) -> None:
        """Validate profiling configuration."""
        assert not (self.use_pytorch_profiler and self.use_nsys_profiler), (
            "Exactly one of pytorch or nsys profiler should be enabled, not both, when ProfilingConfig is active."
        )


@dataclass
class FaultToleranceConfig:
    """Configuration settings related to fault tolerance mechanisms (NVIDIA internal use)."""

    enable_ft_package: bool = False
    """If set, Fault Tolerance package is enabled. Note: This feature is for Nvidia internal use only."""

    calc_ft_timeouts: bool = False
    """If set, FT package will try to automatically compute the timeouts.
    Note: This feature is for Nvidia internal use only.
    """

    simulate_fault: bool = False
    """Sets a simulated fault for fault tolerance. NOTE: This if for fault tolerance testing only."""

    simulated_fault_type: Literal["rank_hung", "rank_killed", "random"] = "random"
    """How the simulated fault should behave. 'random' will randomly choose one of the other two options."""

    simulated_fault_rank: Optional[int] = None
    """Rank on which simulated fault should occur."""

    simulated_fault_base_delay: int = 0
    """Base delay before simulated fault thread is started. A small random delay is added to this."""


@dataclass
class StragglerDetectionConfig:
    """Configuration settings for detecting and logging GPU stragglers."""

    log_straggler: bool = False
    """If set, tracks and logs straggler per GPU."""

    enable_straggler_on_startup: bool = True
    """If set, StragglerDetector is disabled on startup."""

    straggler_ctrlr_port: int = 65535
    """Port number to toggle StragglerDetector on/off at runtime"""

    straggler_minmax_count: int = 1
    """Number of ranks to report with high/low estimated throughput"""

    disable_straggler_on_startup: bool = False
    """If set, StragglerDetector is disabled on startup."""


@dataclass
class NVRxStragglerDetectionConfig:
    """Configuration settings for NVIDIA Resiliency Extension straggler detection."""

    enabled: bool = False
    """Enable NVRx straggler detection."""

    report_time_interval: float = 300.0
    """Interval [seconds] of the straggler check."""

    calc_relative_gpu_perf: bool = True
    """Calculate relative GPU performance scores."""

    calc_individual_gpu_perf: bool = True
    """Calculate individual GPU performance scores."""

    num_gpu_perf_scores_to_print: int = 5
    """How many best and worst perf scores to print (0 - does not print periodically,
    but only if stragglers are detected)."""

    gpu_relative_perf_threshold: float = 0.7
    """Threshold for relative GPU performance scores."""

    gpu_individual_perf_threshold: float = 0.7
    """Threshold for individual GPU performance scores."""

    stop_if_detected: bool = False
    """Set to True, to terminate the workload if stragglers are detected."""

    enable_logging: bool = True
    """Set to True, to log GPU performance scores."""

    profiling_interval: int = 1
    """Profiling interval passed to straggler.Detector.initialize."""

    logger_name: str = "megatron_hub.NVRxStragglerDetection"
    """Logger name for straggler detection messages."""

    def __post_init__(self) -> None:
        """Validate NVRx straggler detection configuration."""
        if self.enabled:
            if not (self.calc_relative_gpu_perf or self.calc_individual_gpu_perf):
                raise ValueError(
                    "At least one of calc_relative_gpu_perf or calc_individual_gpu_perf must be True "
                    "when NVRx straggler detection is enabled."
                )
            if self.report_time_interval <= 0:
                raise ValueError("report_time_interval must be positive.")
            if not (0.0 <= self.gpu_relative_perf_threshold <= 1.0):
                raise ValueError("gpu_relative_perf_threshold must be between 0.0 and 1.0.")
            if not (0.0 <= self.gpu_individual_perf_threshold <= 1.0):
                raise ValueError("gpu_individual_perf_threshold must be between 0.0 and 1.0.")


# ---------------- Container config (standalone top-level config) ----------------
@dataclass(kw_only=True)
class ConfigContainer(Container):
    """Top-level container holding all configuration objects."""

    rng: RNGConfig = field(default_factory=RNGConfig)
    rerun_state_machine: RerunStateMachineConfig = field(default_factory=RerunStateMachineConfig)
    train: TrainingConfig
    model: GPTModelProvider | T5ModelProvider | MambaProvider
    optimizer: OptimizerConfig
    ddp: DistributedDataParallelConfig = field(default_factory=DistributedDataParallelConfig)
    scheduler: SchedulerConfig
    dataset: GPTDatasetConfig | FinetuningDatasetConfig
    logger: LoggerConfig
    tokenizer: TokenizerConfig
    checkpoint: CheckpointConfig
    dist: DistributedInitConfig = field(default_factory=DistributedInitConfig)
    ft: Optional[FaultToleranceConfig] = None
    straggler: Optional[StragglerDetectionConfig] = None
    nvrx_straggler: Optional[NVRxStragglerDetectionConfig] = None
    profiling: Optional[ProfilingConfig] = None
    peft: Optional[PEFT] = None
    comm_overlap: Optional[CommOverlapConfig] = None
    mixed_precision: Optional[Union[MixedPrecisionConfig, str]] = None

    def get_data_parallel_size(self, world_size: int) -> int:
        """Calculate the data parallel size based on the model configuration."""
        model_cfg = self.model
        total_model_size = (
            model_cfg.tensor_model_parallel_size
            * model_cfg.pipeline_model_parallel_size
            * model_cfg.context_parallel_size
        )
        assert world_size % total_model_size == 0, f"""
        world size ({world_size}) is not divisible by total_model_size ({model_cfg.tensor_model_parallel_size=} * {model_cfg.pipeline_model_parallel_size=} * {model_cfg.context_parallel_size=})
        """
        return world_size // total_model_size

    def validate(self) -> None:
        """Performs validation checks on the combined configuration.

        Calculates dependent values like data_parallel_size and scheduler steps.
        Ensures compatibility between different configuration settings.
        """
        # Re-run post-inits of sub-configs
        for f in fields(self):
            sub_cfg = getattr(self, f.name)
            if hasattr(sub_cfg, "__post_init__"):
                sub_cfg.__post_init__()

        # Run validations

        if self.dist.use_megatron_fsdp and self.dist.use_torch_fsdp2:
            raise ValueError("Using use_megatron_fsdp and use_torch_fsdp2 at the same time is not supported.")

        # Distributed
        world_size = get_world_size_safe()
        self.data_parallel_size = self.get_data_parallel_size(world_size)

        # Megatron FSDP Config checks
        if self.dist.use_megatron_fsdp or self.ddp.use_megatron_fsdp:
            # Set Megatron FSDP Configs
            self.dist.use_megatron_fsdp = True
            self.ddp.use_megatron_fsdp = True

            if self.checkpoint.save is not None or self.checkpoint.load is not None:
                # only check if saving or loading
                assert self.checkpoint.ckpt_format == "fsdp_dtensor", (
                    "Megatron FSDP only supports fsdp_dtensor checkpoint format"
                )

            if self.model.gradient_accumulation_fusion:
                print_rank_0("Gradient accumulation fusion is not supported with Megatron FSDP, setting to False")
                self.model.gradient_accumulation_fusion = False

            if self.ddp.average_in_collective:
                print_rank_0("average_in_collective is not supported with Megatron FSDP, setting to True")
                self.ddp.average_in_collective = False

            if self.optimizer.use_precision_aware_optimizer:
                self.ddp.preserve_fp32_weights = False

        # Checkpoint
        if self.checkpoint.save is not None or self.checkpoint.load is not None:
            # only check if saving or loading
            if self.checkpoint.ckpt_format == "fsdp_dtensor":
                assert self.ddp.use_megatron_fsdp and not self.dist.use_torch_fsdp2, (
                    "fsdp_dtensor checkpoint format only supports Megatron FSDP"
                )

        # Enforce async_save format restriction
        if self.checkpoint.async_save:
            assert self.checkpoint.ckpt_format == "torch_dist", (
                "async_save is only supported with ckpt_format='torch_dist'"
            )

        # Set data_parallel_size on comm_overlap config if present
        if self.comm_overlap is not None:
            self.comm_overlap.data_parallel_size = self.data_parallel_size

        self.model.use_cpu_initialization = self.model.use_cpu_initialization or self.dist.lazy_init

        # Make sure all functionality that requires Gloo process groups is disabled.
        if not self.dist.use_gloo_process_groups:
            if self.optimizer.use_distributed_optimizer:
                # If using distributed optimizer, must use distributed checkpointing.
                # Legacy checkpointing uses Gloo process groups to collect full distributed
                # optimizer state in the CPU memory of DP rank 0.
                assert self.checkpoint.ckpt_format == "torch_dist"

        # Scheduler
        if self.scheduler.lr_decay_iters is None:
            self.scheduler.lr_decay_iters = self.train.train_iters
        self.scheduler.lr_decay_steps = self.scheduler.lr_decay_iters * self.train.global_batch_size
        self.scheduler.wd_incr_steps = self.train.train_iters * self.train.global_batch_size
        self.scheduler.wsd_decay_steps = None
        if self.scheduler.lr_wsd_decay_iters is not None:
            self.scheduler.wsd_decay_steps = self.scheduler.lr_wsd_decay_iters * self.train.global_batch_size
        if self.scheduler.lr_warmup_fraction is not None:
            self.scheduler.lr_warmup_steps = self.scheduler.lr_warmup_fraction * self.scheduler.lr_decay_iters
        else:
            self.scheduler.lr_warmup_steps = self.scheduler.lr_warmup_iters * self.train.global_batch_size

        if self.model.context_parallel_size > 1:
            assert self.model.seq_length % (self.model.context_parallel_size * 2) == 0, (
                "Sequence length must be divisible by 2 * context parallel size if context parallel is used."
            )
            if isinstance(self.dataset, FinetuningDatasetConfig):
                # check calculate_per_token_loss to be True
                # check average_in_collective to be False
                # for context parallel to solve the issue of nan loss on ranks with all tokens masked
                # (only happens in SFT)
                assert self.model.calculate_per_token_loss, (
                    "When finetuning with CP>1, calculate_per_token_loss must be True"
                )
                assert not self.ddp.average_in_collective, (
                    "When finetuning with CP>1, average_in_collective must be False"
                )

        if (
            isinstance(self.dataset, FinetuningDatasetConfig)
            and self.dataset.packed_sequence_specs is not None
            and self.dataset.packed_sequence_specs.packed_sequence_size > 0
            and self.train.micro_batch_size > 1
        ):
            packed_sequence_size = self.dataset.packed_sequence_specs.packed_sequence_size
            raise ValueError(
                "Micro batch size should be 1 when training with packed sequence, but your micro batch size "
                f"is {self.train.micro_batch_size}. \nThe following config is equivalent to your current setting for "
                f"a packed dataset. Please update your config to the following: \n"
                f"Set micro batch size to 1 (currently {self.train.micro_batch_size})\n"
                f"Set global batch size to {self.train.global_batch_size // self.train.micro_batch_size} "
                f"(currently {self.train.global_batch_size}) \n"
                f"Set packed sequence length to {packed_sequence_size * self.train.micro_batch_size} "
                f"(currently {packed_sequence_size}) \n"
                f"For details please visit "
                f"https://docs.nvidia.com/nemo-framework/user-guide/latest/sft_peft/packed_sequence.html"
            )

        if self.peft is not None:
            assert self.checkpoint.pretrained_checkpoint is not None, "PEFT requires a pretrained checkpoint path"

<<<<<<< HEAD
        if self.dataset is None:
            data_seq_length = self.model.seq_length
        else:
=======
        if self.dataset is not None:
>>>>>>> e4cd8847
            data_seq_length = (
                self.dataset.seq_length
                if isinstance(self.dataset, FinetuningDatasetConfig)
                else self.dataset.sequence_length
            )

<<<<<<< HEAD
        assert self.model.seq_length == data_seq_length, (
            f"Please ensure sequence length configuration in model config and "
            f"dataset config match.\nSequence length in model config: {self.model.seq_length}, "
            f"Sequence length in dataset config: {data_seq_length}"
=======
            assert self.model.seq_length == data_seq_length, (
                f"Please ensure sequence length configuration in model config and "
                f"dataset config match.\nSequence length in model config: {self.model.seq_length}, "
                f"Sequence length in dataset config: {data_seq_length}"
            )

        # Validate DeepEP is supported for the current GPU architecture
        validate_deepep(self.model)

        assert self.ddp.use_distributed_optimizer == self.optimizer.use_distributed_optimizer, (
            "Please ensure 'use_distributed_optimizer' setting in DistributedDataParallelConfig and OptimizerConfig matches."
>>>>>>> e4cd8847
        )<|MERGE_RESOLUTION|>--- conflicted
+++ resolved
@@ -891,25 +891,13 @@
         if self.peft is not None:
             assert self.checkpoint.pretrained_checkpoint is not None, "PEFT requires a pretrained checkpoint path"
 
-<<<<<<< HEAD
-        if self.dataset is None:
-            data_seq_length = self.model.seq_length
-        else:
-=======
         if self.dataset is not None:
->>>>>>> e4cd8847
             data_seq_length = (
                 self.dataset.seq_length
                 if isinstance(self.dataset, FinetuningDatasetConfig)
                 else self.dataset.sequence_length
             )
 
-<<<<<<< HEAD
-        assert self.model.seq_length == data_seq_length, (
-            f"Please ensure sequence length configuration in model config and "
-            f"dataset config match.\nSequence length in model config: {self.model.seq_length}, "
-            f"Sequence length in dataset config: {data_seq_length}"
-=======
             assert self.model.seq_length == data_seq_length, (
                 f"Please ensure sequence length configuration in model config and "
                 f"dataset config match.\nSequence length in model config: {self.model.seq_length}, "
@@ -921,5 +909,4 @@
 
         assert self.ddp.use_distributed_optimizer == self.optimizer.use_distributed_optimizer, (
             "Please ensure 'use_distributed_optimizer' setting in DistributedDataParallelConfig and OptimizerConfig matches."
->>>>>>> e4cd8847
         )