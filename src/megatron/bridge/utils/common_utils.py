# Copyright (c) 2025, NVIDIA CORPORATION.  All rights reserved.
#
# Licensed under the Apache License, Version 2.0 (the "License");
# you may not use this file except in compliance with the License.
# You may obtain a copy of the License at
#
#     http://www.apache.org/licenses/LICENSE-2.0
#
# Unless required by applicable law or agreed to in writing, software
# distributed under the License is distributed on an "AS IS" BASIS,
# WITHOUT WARRANTIES OR CONDITIONS OF ANY KIND, either express or implied.
# See the License for the specific language governing permissions and
# limitations under the License.

import os
<<<<<<< HEAD
import re
from typing import Type, Union
=======
import warnings
>>>>>>> 76235469

import torch
import torch.distributed
from megatron.core import DistributedDataParallel as DDP
from megatron.core.transformer.module import Float16Module


try:
    from megatron.core.distributed import TorchFullyShardedDataParallel as torch_FSDP

    ALL_MODULE_WRAPPER_CLASSNAMES = (DDP, torch_FSDP, Float16Module)
except ImportError:
    ALL_MODULE_WRAPPER_CLASSNAMES = (DDP, Float16Module)


def get_rank_safe() -> int:
    """Get the distributed rank safely, even if torch.distributed is not initialized.

    Returns:
        The current process rank.
    """
    # In megatron init, args.rank comes from the torchrun env var.
    # Once init has been done, args.rank is updated to value of torch get_rank()
    if torch.distributed.is_initialized():
        return torch.distributed.get_rank()
    else:
        return int(os.getenv("RANK", "0"))


def get_world_size_safe() -> int:
    """Get the distributed world size safely, even if torch.distributed is not initialized.

    Returns:
        The total number of processes in the distributed job.
    """
    # In megatron init, args.world_size comes from the torchrun env var.
    # Once init has been done, args.world_size is updated to value of torch get_world_size()
    if torch.distributed.is_initialized():
        return torch.distributed.get_world_size()
    else:
        return int(os.getenv("WORLD_SIZE", "1"))


def get_last_rank() -> int:
    """Get the last rank in the distributed group"""
    if not torch.distributed.is_initialized():
        return 0
    return torch.distributed.get_world_size() - 1


def get_local_rank_preinit() -> int:
    """Get the local rank from the environment variable, intended for use before full init.

    Returns:
        The local rank of the current process.
    """
    return int(os.getenv("LOCAL_RANK", "0"))


def print_rank_0(message: str) -> None:
    """Print a message only on global rank 0.

    Args:
        message: The message string to print.
    """
    rank = get_rank_safe()
    if rank == 0:
        print(message, flush=True)


def warn_rank_0(message):
    """Warn only on rank 0."""
    rank = get_rank_safe()
    if rank == 0:
        warnings.warn(message)


def is_last_rank() -> bool:
    """Check if the current rank is the last rank in the default process group.

    Returns:
        True if the current rank is the last one, False otherwise.
    """
    return torch.distributed.get_rank() == (torch.distributed.get_world_size() - 1)


def print_rank_last(message: str) -> None:
    """Print a message only on the last rank of the default process group.

    Args:
        message: The message string to print.
    """
    if torch.distributed.is_initialized():
        if is_last_rank():
            print(message, flush=True)
    else:
<<<<<<< HEAD
        print(message, flush=True)


def unwrap_model(
    model: Union[torch.nn.Module, list[torch.nn.Module]],
    module_instances: tuple[Type[torch.nn.Module], ...] = ALL_MODULE_WRAPPER_CLASSNAMES,
) -> Union[torch.nn.Module, list[torch.nn.Module]]:
    """Recursively unwraps a model or list of models from common wrapper modules.

    Args:
        model: The model or list of models to unwrap.
        module_instances: A tuple of wrapper module types to remove (e.g., DDP, Float16Module).

    Returns:
        The unwrapped model or list of models.
    """
    return_list = True
    if not isinstance(model, list):
        model = [model]
        return_list = False
    unwrapped_model = []
    for model_module in model:
        while isinstance(model_module, module_instances):
            model_module = model_module.module
        unwrapped_model.append(model_module)
    if not return_list:
        return unwrapped_model[0]
    return unwrapped_model


def use_dist_ckpt(ckpt_format: str) -> bool:
    """Check if the checkpoint format indicates a distributed checkpoint.

    Args:
        ckpt_format: The checkpoint format string (e.g., "torch", "torch_dist").

    Returns:
        True if the format is not "torch", False otherwise.
    """
    return ckpt_format != "torch"


def extract_expert_number_from_param(param_name: str) -> int:
    """Extract the expert number from a parameter name.

    Args:
        param_name: The parameter name to extract the expert number from.

    Returns:
        The expert number.

    """
    pattern = r'(?:experts\.|weight|bias)(\d+)'
    match = re.search(pattern, param_name)
    if not match:
        raise ValueError(f"No expert number found in parameter name: {param_name}. "
                         f"Please update the regex {pattern} if necessary.")
    return int(match.group(1))
=======
        print(message, flush=True)
>>>>>>> 76235469
<|MERGE_RESOLUTION|>--- conflicted
+++ resolved
@@ -13,12 +13,9 @@
 # limitations under the License.
 
 import os
-<<<<<<< HEAD
 import re
 from typing import Type, Union
-=======
 import warnings
->>>>>>> 76235469
 
 import torch
 import torch.distributed
@@ -115,7 +112,6 @@
         if is_last_rank():
             print(message, flush=True)
     else:
-<<<<<<< HEAD
         print(message, flush=True)
 
 
@@ -173,7 +169,4 @@
     if not match:
         raise ValueError(f"No expert number found in parameter name: {param_name}. "
                          f"Please update the regex {pattern} if necessary.")
-    return int(match.group(1))
-=======
-        print(message, flush=True)
->>>>>>> 76235469
+    return int(match.group(1))